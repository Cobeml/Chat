//
//  ChatView.swift
//  Chat
//
//  Created by Alisa Mylnikova on 20.04.2022.
//

import SwiftUI
import FloatingButton
import SwiftUIIntrospect
import ExyteMediaPicker

public typealias MediaPickerParameters = SelectionParamsHolder

public enum ChatType {
    case conversation // input view and the latest message at the bottom
    case comments // input view and the latest message on top
}

public enum ReplyMode {
    case quote // when replying to message A, new message will appear as the newest message, quoting message A in its body
    case answer // when replying to message A, new message with appear direclty below message A as a separate cell without duplication message A in its body
}

public struct ChatView<MessageContent: View, InputViewContent: View, MainBodyContent: View, MenuAction: MessageMenuAction>: View {

    /// To build a custom message view use the following parameters passed by this closure:
    /// - message containing user, attachments, etc.
    /// - position of message in its continuous group of messages from the same user
    /// - position of message in its continuous group of comments (only works for .comments ReplyMode, nil for .quote mode)
    /// - closure to show message context menu
    /// - closure to pass user interaction, .reply for example
    /// - pass attachment to this closure to use ChatView's fullscreen media viewer
    public typealias MessageBuilderClosure = ((
        Message,
        PositionInUserGroup,
        CommentsPosition?,
        @escaping () -> Void,
        @escaping (Message, DefaultMessageMenuAction) -> Void,
        @escaping (Attachment) -> Void
    ) -> MessageContent)

    /// To build a custom input view use the following parameters passed by this closure:
    /// - binding to the text in input view
    /// - InputViewAttachments to store the attachments from external pickers
    /// - Current input view state
    /// - .message for main input view mode and .signature for input view in media picker mode
    /// - closure to pass user interaction, .recordAudioTap for example
    /// - dismiss keyboard closure
    public typealias InputViewBuilderClosure = (
        Binding<String>,
        InputViewAttachments,
        InputViewState,
        InputViewStyle,
        @escaping (InputViewAction) -> Void,
        ()->()
    ) -> InputViewContent

    /// To place input view and main chat view (e.g. in your own ScrollView)
    /// You can still pass your own builders or just place built-in ones
    /// - main chat list of messages
    /// - input view
    public typealias MainBodyBuilderClosure = (AnyView, AnyView) -> MainBodyContent

    /// To define custom message menu actions
    /// - enum listing action options
    /// - message for which the menu is disaplyed
    /// closure returns the action to perform on selected action tap
    public typealias MessageMenuActionClosure = ((MenuAction, Message)->Void)

    /// User and MessageId
    public typealias TapAvatarClosure = (User, String) -> ()

    @Environment(\.safeAreaInsets) private var safeAreaInsets
    @Environment(\.chatTheme) private var theme
    @Environment(\.mediaPickerTheme) private var pickerTheme

    // MARK: - Parameters

    let type: ChatType
    let sections: [MessagesSection]
    let ids: [String]
    let didSendMessage: (DraftMessage) -> Void

    // MARK: - View builders

    /// provide custom message view builder
    var messageBuilder: MessageBuilderClosure? = nil

    /// provide custom input view builder
    var inputViewBuilder: InputViewBuilderClosure? = nil

    /// organize main chat component using this closure
    var mainBodyBuilder: MainBodyBuilderClosure? = nil

    /// message menu customization: create enum complying to MessageMenuAction and pass a closure processing your enum cases
    var messageMenuAction: MessageMenuActionClosure?

    /// date section header builder
    var headerBuilder: ((Date)->AnyView)?

    // MARK: - Customization

    var showDateHeaders: Bool = true
    var isScrollEnabled: Bool = true
    var avatarSize: CGFloat = 32
    var messageUseMarkdown: Bool = false
    var showMessageMenuOnLongPress: Bool = true
    var showNetworkConnectionProblem: Bool = false
    var tapAvatarClosure: TapAvatarClosure?
    var mediaPickerSelectionParameters: MediaPickerParameters?
    var orientationHandler: MediaPickerOrientationHandler = {_ in}
    var chatTitle: String?
<<<<<<< HEAD
    var paginationHandler: PaginationHandler?
=======
    var showMessageTimeView = true
    var messageFont = UIFontMetrics.default.scaledFont(for: UIFont.systemFont(ofSize: 15))
    var availablelInput: AvailableInputType = .full
>>>>>>> db67d1e8

    @StateObject private var viewModel = ChatViewModel()
    @StateObject private var inputViewModel = InputViewModel()
    @StateObject private var globalFocusState = GlobalFocusState()
    @StateObject private var networkMonitor = NetworkMonitor()
    @StateObject private var keyboardState = KeyboardState()

    @State private var isScrolledToBottom: Bool = true
    @State private var shouldScrollToTop: () -> () = {}

    @State private var isShowingMenu = false
    @State private var needsScrollView = false
    @State private var readyToShowScrollView = false
    @State private var menuButtonsSize: CGSize = .zero
    @State private var tableContentHeight: CGFloat = 0
    @State private var inputViewSize = CGSize.zero
    @State private var cellFrames = [String: CGRect]()
    @State private var menuCellPosition: CGPoint = .zero
    @State private var menuBgOpacity: CGFloat = 0
    @State private var menuCellOpacity: CGFloat = 0
    @State private var menuScrollView: UIScrollView?

    public init(messages: [Message],
                chatType: ChatType = .conversation,
                replyMode: ReplyMode = .quote,
                didSendMessage: @escaping (DraftMessage) -> Void,
                messageBuilder: @escaping MessageBuilderClosure,
                inputViewBuilder: @escaping InputViewBuilderClosure,
                mainBodyBuilder: @escaping MainBodyBuilderClosure,
                messageMenuAction: MessageMenuActionClosure?) {
        self.type = chatType
        self.didSendMessage = didSendMessage
        self.sections = ChatView.mapMessages(messages, chatType: chatType, replyMode: replyMode)
        self.ids = messages.map { $0.id }
        self.messageBuilder = messageBuilder
        self.inputViewBuilder = inputViewBuilder
        self.mainBodyBuilder = mainBodyBuilder
        self.messageMenuAction = messageMenuAction
    }

    public var body: some View {
<<<<<<< HEAD
        Group {
            if let mainBodyBuilder {
                mainBodyBuilder(AnyView(list), AnyView(inputView))
            } else {
                defaultBody
=======
        VStack {
            if showNetworkConnectionProblem, !networkMonitor.isConnected {
                waitingForNetwork
            }

            switch type {
            case .chat:
                ZStack(alignment: .bottomTrailing) {
                    list

                    if !isScrolledToBottom {
                        Button {
                            NotificationCenter.default.post(name: .onScrollToBottom, object: nil)
                        } label: {
                            theme.images.scrollToBottom
                                .frame(width: 40, height: 40)
                                .circleBackground(theme.colors.friendMessage)
                        }
                        .padding(8)
                    }
                }

                inputView

            case .comments:
                inputView
                list
>>>>>>> db67d1e8
            }
        }
        .background(theme.colors.mainBackground)
        .fullScreenCover(isPresented: $viewModel.fullscreenAttachmentPresented) {
            let attachments = sections.flatMap { section in section.rows.flatMap { $0.message.attachments } }
            let index = attachments.firstIndex { $0.id == viewModel.fullscreenAttachmentItem?.id }

            GeometryReader { g in
                FullscreenMediaPages(
                    viewModel: FullscreenMediaPagesViewModel(
                        attachments: attachments,
                        index: index ?? 0
                    ),
                    safeAreaInsets: g.safeAreaInsets,
                    onClose: { [weak viewModel] in
                        viewModel?.dismissAttachmentFullScreen()
                    }
                )
                .ignoresSafeArea()
            }
        }
        .fullScreenCover(isPresented: $inputViewModel.showPicker) {
            AttachmentsEditor(inputViewModel: inputViewModel, inputViewBuilder: inputViewBuilder, chatTitle: chatTitle, messageUseMarkdown: messageUseMarkdown, orientationHandler: orientationHandler, mediaPickerSelectionParameters: mediaPickerSelectionParameters, availableInput: availablelInput)
                .environmentObject(globalFocusState)
        }
        .onChange(of: inputViewModel.showPicker) {
            if $0 {
                globalFocusState.focus = nil
            }
        }
        .environmentObject(keyboardState)
    }

    var defaultBody: some View {
        VStack {
            if !networkMonitor.isConnected {
                waitingForNetwork
            }

            switch type {
            case .conversation:
                ZStack(alignment: .bottomTrailing) {
                    list

                    if !isScrolledToBottom {
                        Button {
                            NotificationCenter.default.post(name: .onScrollToBottom, object: nil)
                        } label: {
                            theme.images.scrollToBottom
                                .frame(width: 40, height: 40)
                                .circleBackground(theme.colors.friendMessage)
                        }
                        .padding(8)
                    }
                }

                inputView

            case .comments:
                inputView
                list
                    .ignoresSafeArea()
            }
        }
    }

    var waitingForNetwork: some View {
        VStack {
            Rectangle()
                .foregroundColor(.black.opacity(0.12))
                .frame(height: 1)
            HStack {
                Spacer()
                Image("waiting", bundle: .current)
                Text("Waiting for network")
                Spacer()
            }
            .padding(.top, 6)
            Rectangle()
                .foregroundColor(.black.opacity(0.12))
                .frame(height: 1)
        }
        .padding(.top, 8)
    }

    @ViewBuilder
    var list: some View {
        UIList(viewModel: viewModel,
               inputViewModel: inputViewModel,
               isScrolledToBottom: $isScrolledToBottom,
               shouldScrollToTop: $shouldScrollToTop, 
               tableContentHeight: $tableContentHeight,
               messageBuilder: messageBuilder,
               headerBuilder: headerBuilder,
               inputView: inputView,
               type: type,
               showDateHeaders: showDateHeaders,
               isScrollEnabled: isScrollEnabled,
               avatarSize: avatarSize,
               showMessageMenuOnLongPress: showMessageMenuOnLongPress,
               tapAvatarClosure: tapAvatarClosure,
               paginationHandler: paginationHandler,
               messageUseMarkdown: messageUseMarkdown,
               showMessageTimeView: showMessageTimeView,
               messageFont: messageFont,
               sections: sections,
               ids: ids
        )
        .applyIf(!isScrollEnabled) {
            $0.frame(height: tableContentHeight)
        }
        .onStatusBarTap {
            shouldScrollToTop()
        }
        .transparentNonAnimatingFullScreenCover(item: $viewModel.messageMenuRow) {
            if let row = viewModel.messageMenuRow {
                ZStack(alignment: .topLeading) {
                    theme.colors.messageMenuBackground
                        .opacity(menuBgOpacity)
                        .ignoresSafeArea(.all)

                    if needsScrollView {
                        ScrollView {
                            messageMenu(row)
                        }
                        .introspect(.scrollView, on: .iOS(.v16, .v17)) { scrollView in
                            DispatchQueue.main.async {
                                self.menuScrollView = scrollView
                            }
                        }
                        .opacity(readyToShowScrollView ? 1 : 0)
                    }
                    if !needsScrollView || !readyToShowScrollView {
                        messageMenu(row)
                            .position(menuCellPosition)
                    }
                }
                .onAppear {
                    DispatchQueue.main.async {
                        if let frame = cellFrames[row.id] {
                            showMessageMenu(frame)
                        }
                    }
                }
                .onTapGesture {
                    hideMessageMenu()
                }
            }
        }
        .onPreferenceChange(MessageMenuPreferenceKey.self) {
            self.cellFrames = $0
        }
        .onTapGesture {
            globalFocusState.focus = nil
        }
        .onAppear {
            viewModel.didSendMessage = didSendMessage
            viewModel.inputViewModel = inputViewModel
            viewModel.globalFocusState = globalFocusState

            inputViewModel.didSendMessage = { value in
                didSendMessage(value)
                if type == .conversation {
                    DispatchQueue.main.asyncAfter(deadline: .now() + 0.3) {
                        NotificationCenter.default.post(name: .onScrollToBottom, object: nil)
                    }
                }
            }
        }
    }

    var inputView: some View {
        Group {
            if let inputViewBuilder = inputViewBuilder {
                inputViewBuilder($inputViewModel.text, inputViewModel.attachments, inputViewModel.state, .message, inputViewModel.inputViewAction()) {
                    globalFocusState.focus = nil
                }
            } else {
                InputView(
                    viewModel: inputViewModel,
                    inputFieldId: viewModel.inputFieldId,
                    style: .message,
                    availableInput: availablelInput,
                    messageUseMarkdown: messageUseMarkdown
                )
            }
        }
        .sizeGetter($inputViewSize)
        .environmentObject(globalFocusState)
        .onAppear(perform: inputViewModel.onStart)
        .onDisappear(perform: inputViewModel.onStop)
    }

    func messageMenu(_ row: MessageRow) -> some View {
        MessageMenu(
            isShowingMenu: $isShowingMenu,
            menuButtonsSize: $menuButtonsSize,
            alignment: row.message.user.isCurrentUser ? .right : .left,
            leadingPadding: avatarSize + MessageView.horizontalAvatarPadding * 2,
<<<<<<< HEAD
            trailingPadding: MessageView.statusViewSize + MessageView.horizontalStatusPadding,
            onAction: menuActionClosure(row.message)) {
                ChatMessageView(viewModel: viewModel, messageBuilder: messageBuilder, row: row, chatType: type, avatarSize: avatarSize, tapAvatarClosure: nil, messageUseMarkdown: messageUseMarkdown, isDisplayingMessageMenu: true)
=======
            trailingPadding: MessageView.statusViewSize + MessageView.horizontalStatusPadding) {
                ChatMessageView(viewModel: viewModel, messageBuilder: messageBuilder, row: row, chatType: type, avatarSize: avatarSize, tapAvatarClosure: nil, messageUseMarkdown: messageUseMarkdown, isDisplayingMessageMenu: true, showMessageTimeView: showMessageTimeView, messageFont: messageFont)
>>>>>>> db67d1e8
                    .onTapGesture {
                        hideMessageMenu()
                    }
            }
            .frame(height: menuButtonsSize.height + (cellFrames[row.id]?.height ?? 0), alignment: .top)
            .opacity(menuCellOpacity)
    }

    func menuActionClosure(_ message: Message) -> (MenuAction) -> () {
        if let messageMenuAction {
            return { action in
                hideMessageMenu()
                messageMenuAction(action, message)
            }
        } else if MenuAction.self == DefaultMessageMenuAction.self {
            return { action in
                hideMessageMenu()
                viewModel.messageMenuActionInternal(message: message, action: action as! DefaultMessageMenuAction)
            }
        }
        return { _ in }
    }

    func showMessageMenu(_ cellFrame: CGRect) {
        DispatchQueue.main.async {
            let wholeMenuHeight = menuButtonsSize.height + cellFrame.height
            let needsScrollTemp = wholeMenuHeight > UIScreen.main.bounds.height - safeAreaInsets.top - safeAreaInsets.bottom

            menuCellPosition = CGPoint(x: cellFrame.midX, y: cellFrame.minY + wholeMenuHeight/2 - safeAreaInsets.top)
            menuCellOpacity = 1

            DispatchQueue.main.asyncAfter(deadline: .now() + 0.01) {
                var finalCellPosition = menuCellPosition
                if needsScrollTemp ||
                    cellFrame.minY + wholeMenuHeight + safeAreaInsets.bottom > UIScreen.main.bounds.height {

                    finalCellPosition = CGPoint(x: cellFrame.midX, y: UIScreen.main.bounds.height - wholeMenuHeight/2 - safeAreaInsets.top - safeAreaInsets.bottom
                    )
                }

                withAnimation(.linear(duration: 0.1)) {
                    menuBgOpacity = 0.9
                    menuCellPosition = finalCellPosition
                    isShowingMenu = true
                }
            }
            DispatchQueue.main.asyncAfter(deadline: .now() + 0.1) {
                needsScrollView = needsScrollTemp
            }
            DispatchQueue.main.asyncAfter(deadline: .now() + 0.2) {
                readyToShowScrollView = true
                if let menuScrollView = menuScrollView {
                    menuScrollView.contentOffset = CGPoint(x: 0, y: menuScrollView.contentSize.height - menuScrollView.frame.height + safeAreaInsets.bottom)
                }
            }
        }
    }

    func hideMessageMenu() {
        menuScrollView = nil
        withAnimation(.linear(duration: 0.1)) {
            menuCellOpacity = 0
            menuBgOpacity = 0
        }
        DispatchQueue.main.asyncAfter(deadline: .now() + 0.1) {
            viewModel.messageMenuRow = nil
            isShowingMenu = false
            needsScrollView = false
            readyToShowScrollView = false
        }
    }
}

public extension ChatView {

    func showDateHeaders(_ showDateHeaders: Bool) -> ChatView {
        var view = self
        view.showDateHeaders = showDateHeaders
        return view
    }

    func headerBuilder<V: View>(_ builder: @escaping (Date)->V) -> ChatView {
        var view = self
        view.headerBuilder = { date in
            AnyView(builder(date))
        }
        return view
    }

    func isScrollEnabled(_ isScrollEnabled: Bool) -> ChatView {
        var view = self
        view.isScrollEnabled = isScrollEnabled
        return view
    }

    func avatarSize(avatarSize: CGFloat) -> ChatView {
        var view = self
        view.avatarSize = avatarSize
        return view
    }

    func messageUseMarkdown(messageUseMarkdown: Bool) -> ChatView {
        var view = self
        view.messageUseMarkdown = messageUseMarkdown
        return view
    }

    func showMessageMenuOnLongPress(_ show: Bool) -> ChatView {
        var view = self
        view.showMessageMenuOnLongPress = show
        return view
    }

    func showNetworkConnectionProblem(_ show: Bool) -> ChatView {
        var view = self
        view.showNetworkConnectionProblem = show
        return view
    }

    func tapAvatarClosure(_ closure: @escaping TapAvatarClosure) -> ChatView {
        var view = self
        view.tapAvatarClosure = closure
        return view
    }

    func assetsPickerLimit(assetsPickerLimit: Int) -> ChatView {
        var view = self
        view.mediaPickerSelectionParameters = MediaPickerParameters()
        view.mediaPickerSelectionParameters?.selectionLimit = assetsPickerLimit
        return view
    }

    func setMediaPickerSelectionParameters(_ params: MediaPickerParameters) -> ChatView {
        var view = self
        view.mediaPickerSelectionParameters = params
        return view
    }

    func orientationHandler(orientationHandler: @escaping MediaPickerOrientationHandler) -> ChatView {
        var view = self
        view.orientationHandler = orientationHandler
        return view
    }

    /// when user scrolls up to `pageSize`-th meassage, call the handler function, so user can load more messages
    /// NOTE: doesn't work well with `isScrollEnabled` false
    func enableLoadMore(pageSize: Int, _ handler: @escaping ChatPaginationClosure) -> ChatView {
        var view = self
        view.paginationHandler = PaginationHandler(handleClosure: handler, pageSize: pageSize)
        return view
    }

    func chatNavigation(title: String, status: String? = nil, cover: URL? = nil) -> some View {
        var view = self
        view.chatTitle = title
        return view.modifier(ChatNavigationModifier(title: title, status: status, cover: cover))
    }
<<<<<<< HEAD
}
=======

    func showMessageTimeView(_ isShow: Bool) -> ChatView {
        var view = self
        view.showMessageTimeView = isShow
        return view
    }

    func setMessageFont(_ font: UIFont) -> ChatView {
        var view = self
        view.messageFont = font
        return view
    }

    func setAvailableInput(_ type: AvailableInputType) -> ChatView {
        var view = self
        view.availablelInput = type
        return view
    }
}

public extension ChatView where MessageContent == EmptyView {

    init(messages: [Message],
         didSendMessage: @escaping (DraftMessage) -> Void,
         inputViewBuilder: @escaping InputViewBuilderClosure) {
        self.didSendMessage = didSendMessage
        self.sections = ChatView.mapMessages(messages)
        self.ids = messages.map { $0.id }
        self.inputViewBuilder = inputViewBuilder
    }
}

public extension ChatView where InputViewContent == EmptyView {

    init(messages: [Message],
         didSendMessage: @escaping (DraftMessage) -> Void,
         messageBuilder: @escaping MessageBuilderClosure) {
        self.didSendMessage = didSendMessage
        self.sections = ChatView.mapMessages(messages)
        self.ids = messages.map { $0.id }
        self.messageBuilder = messageBuilder
    }
}

public extension ChatView where MessageContent == EmptyView, InputViewContent == EmptyView {

    init(messages: [Message],
         didSendMessage: @escaping (DraftMessage) -> Void) {
        self.didSendMessage = didSendMessage
        self.sections = ChatView.mapMessages(messages)
        self.ids = messages.map { $0.id }
    }
}
>>>>>>> db67d1e8
<|MERGE_RESOLUTION|>--- conflicted
+++ resolved
@@ -13,58 +13,51 @@
 public typealias MediaPickerParameters = SelectionParamsHolder
 
 public enum ChatType {
-    case conversation // input view and the latest message at the bottom
-    case comments // input view and the latest message on top
+    case conversation // the latest message is at the bottom, new messages appear from the bottom
+    case comments // the latest message is at the top, new messages appear from the top
 }
 
 public enum ReplyMode {
     case quote // when replying to message A, new message will appear as the newest message, quoting message A in its body
-    case answer // when replying to message A, new message with appear direclty below message A as a separate cell without duplication message A in its body
+    case answer // when replying to message A, new message with appear direclty below message A as a separate cell without duplicating message A in its body
 }
 
-public struct ChatView<MessageContent: View, InputViewContent: View, MainBodyContent: View, MenuAction: MessageMenuAction>: View {
+public struct ChatView<MessageContent: View, InputViewContent: View, MenuAction: MessageMenuAction>: View {
 
     /// To build a custom message view use the following parameters passed by this closure:
     /// - message containing user, attachments, etc.
     /// - position of message in its continuous group of messages from the same user
-    /// - position of message in its continuous group of comments (only works for .comments ReplyMode, nil for .quote mode)
+    /// - position of message in its continuous group of comments (only works for .answer ReplyMode, nil for .quote mode)
     /// - closure to show message context menu
     /// - closure to pass user interaction, .reply for example
     /// - pass attachment to this closure to use ChatView's fullscreen media viewer
     public typealias MessageBuilderClosure = ((
-        Message,
-        PositionInUserGroup,
-        CommentsPosition?,
-        @escaping () -> Void,
-        @escaping (Message, DefaultMessageMenuAction) -> Void,
-        @escaping (Attachment) -> Void
+        _ message: Message,
+        _ positionInGroup: PositionInUserGroup,
+        _ positionInCommentsGroup: CommentsPosition?,
+        _ showContextMenuClosure: @escaping () -> Void,
+        _ messageActionClosure: @escaping (Message, DefaultMessageMenuAction) -> Void,
+        _ showAttachmentClosure: @escaping (Attachment) -> Void
     ) -> MessageContent)
 
     /// To build a custom input view use the following parameters passed by this closure:
     /// - binding to the text in input view
     /// - InputViewAttachments to store the attachments from external pickers
-    /// - Current input view state
-    /// - .message for main input view mode and .signature for input view in media picker mode
+    /// - current input view state: .message for main input view mode and .signature for input view in media picker mode
     /// - closure to pass user interaction, .recordAudioTap for example
     /// - dismiss keyboard closure
     public typealias InputViewBuilderClosure = (
-        Binding<String>,
-        InputViewAttachments,
-        InputViewState,
-        InputViewStyle,
-        @escaping (InputViewAction) -> Void,
-        ()->()
+        _ text: Binding<String>,
+        _ attachments: InputViewAttachments,
+        _ inputViewState: InputViewState,
+        _ inputViewStyle: InputViewStyle,
+        _ inputViewActionClosure: @escaping (InputViewAction) -> Void,
+        _ dismissKeyboardClosure: ()->()
     ) -> InputViewContent
-
-    /// To place input view and main chat view (e.g. in your own ScrollView)
-    /// You can still pass your own builders or just place built-in ones
-    /// - main chat list of messages
-    /// - input view
-    public typealias MainBodyBuilderClosure = (AnyView, AnyView) -> MainBodyContent
 
     /// To define custom message menu actions
     /// - enum listing action options
-    /// - message for which the menu is disaplyed
+    /// - message for which the menu is displayed
     /// closure returns the action to perform on selected action tap
     public typealias MessageMenuActionClosure = ((MenuAction, Message)->Void)
 
@@ -90,17 +83,21 @@
     /// provide custom input view builder
     var inputViewBuilder: InputViewBuilderClosure? = nil
 
-    /// organize main chat component using this closure
-    var mainBodyBuilder: MainBodyBuilderClosure? = nil
-
     /// message menu customization: create enum complying to MessageMenuAction and pass a closure processing your enum cases
     var messageMenuAction: MessageMenuActionClosure?
 
+    /// content to display in between the chat list view and the input view
+    var betweenListAndInputViewBuilder: (()->AnyView)?
+
+    /// a header for the whole chat, which will scroll together with all the messages and headers
+    var mainHeaderBuilder: (()->AnyView)?
+
     /// date section header builder
     var headerBuilder: ((Date)->AnyView)?
 
     // MARK: - Customization
 
+    var isListAboveInputView: Bool = true
     var showDateHeaders: Bool = true
     var isScrollEnabled: Bool = true
     var avatarSize: CGFloat = 32
@@ -111,13 +108,10 @@
     var mediaPickerSelectionParameters: MediaPickerParameters?
     var orientationHandler: MediaPickerOrientationHandler = {_ in}
     var chatTitle: String?
-<<<<<<< HEAD
     var paginationHandler: PaginationHandler?
-=======
     var showMessageTimeView = true
     var messageFont = UIFontMetrics.default.scaledFont(for: UIFont.systemFont(ofSize: 15))
     var availablelInput: AvailableInputType = .full
->>>>>>> db67d1e8
 
     @StateObject private var viewModel = ChatViewModel()
     @StateObject private var inputViewModel = InputViewModel()
@@ -146,7 +140,6 @@
                 didSendMessage: @escaping (DraftMessage) -> Void,
                 messageBuilder: @escaping MessageBuilderClosure,
                 inputViewBuilder: @escaping InputViewBuilderClosure,
-                mainBodyBuilder: @escaping MainBodyBuilderClosure,
                 messageMenuAction: MessageMenuActionClosure?) {
         self.type = chatType
         self.didSendMessage = didSendMessage
@@ -154,108 +147,60 @@
         self.ids = messages.map { $0.id }
         self.messageBuilder = messageBuilder
         self.inputViewBuilder = inputViewBuilder
-        self.mainBodyBuilder = mainBodyBuilder
         self.messageMenuAction = messageMenuAction
     }
 
     public var body: some View {
-<<<<<<< HEAD
-        Group {
-            if let mainBodyBuilder {
-                mainBodyBuilder(AnyView(list), AnyView(inputView))
+        mainView
+            .background(theme.colors.mainBackground)
+            .fullScreenCover(isPresented: $viewModel.fullscreenAttachmentPresented) {
+                let attachments = sections.flatMap { section in section.rows.flatMap { $0.message.attachments } }
+                let index = attachments.firstIndex { $0.id == viewModel.fullscreenAttachmentItem?.id }
+
+                GeometryReader { g in
+                    FullscreenMediaPages(
+                        viewModel: FullscreenMediaPagesViewModel(
+                            attachments: attachments,
+                            index: index ?? 0
+                        ),
+                        safeAreaInsets: g.safeAreaInsets,
+                        onClose: { [weak viewModel] in
+                            viewModel?.dismissAttachmentFullScreen()
+                        }
+                    )
+                    .ignoresSafeArea()
+                }
+            }
+            .fullScreenCover(isPresented: $inputViewModel.showPicker) {
+                AttachmentsEditor(inputViewModel: inputViewModel, inputViewBuilder: inputViewBuilder, chatTitle: chatTitle, messageUseMarkdown: messageUseMarkdown, orientationHandler: orientationHandler, mediaPickerSelectionParameters: mediaPickerSelectionParameters, availableInput: availablelInput)
+                    .environmentObject(globalFocusState)
+            }
+            .onChange(of: inputViewModel.showPicker) {
+                if $0 {
+                    globalFocusState.focus = nil
+                }
+            }
+            .environmentObject(keyboardState)
+    }
+
+    var mainView: some View {
+        VStack {
+            if !networkMonitor.isConnected, !networkMonitor.isConnected {
+                waitingForNetwork
+            }
+
+            if isListAboveInputView {
+                listWithButton
+                if let builder = betweenListAndInputViewBuilder {
+                    builder()
+                }
+                inputView
             } else {
-                defaultBody
-=======
-        VStack {
-            if showNetworkConnectionProblem, !networkMonitor.isConnected {
-                waitingForNetwork
-            }
-
-            switch type {
-            case .chat:
-                ZStack(alignment: .bottomTrailing) {
-                    list
-
-                    if !isScrolledToBottom {
-                        Button {
-                            NotificationCenter.default.post(name: .onScrollToBottom, object: nil)
-                        } label: {
-                            theme.images.scrollToBottom
-                                .frame(width: 40, height: 40)
-                                .circleBackground(theme.colors.friendMessage)
-                        }
-                        .padding(8)
-                    }
-                }
-
                 inputView
-
-            case .comments:
-                inputView
-                list
->>>>>>> db67d1e8
-            }
-        }
-        .background(theme.colors.mainBackground)
-        .fullScreenCover(isPresented: $viewModel.fullscreenAttachmentPresented) {
-            let attachments = sections.flatMap { section in section.rows.flatMap { $0.message.attachments } }
-            let index = attachments.firstIndex { $0.id == viewModel.fullscreenAttachmentItem?.id }
-
-            GeometryReader { g in
-                FullscreenMediaPages(
-                    viewModel: FullscreenMediaPagesViewModel(
-                        attachments: attachments,
-                        index: index ?? 0
-                    ),
-                    safeAreaInsets: g.safeAreaInsets,
-                    onClose: { [weak viewModel] in
-                        viewModel?.dismissAttachmentFullScreen()
-                    }
-                )
-                .ignoresSafeArea()
-            }
-        }
-        .fullScreenCover(isPresented: $inputViewModel.showPicker) {
-            AttachmentsEditor(inputViewModel: inputViewModel, inputViewBuilder: inputViewBuilder, chatTitle: chatTitle, messageUseMarkdown: messageUseMarkdown, orientationHandler: orientationHandler, mediaPickerSelectionParameters: mediaPickerSelectionParameters, availableInput: availablelInput)
-                .environmentObject(globalFocusState)
-        }
-        .onChange(of: inputViewModel.showPicker) {
-            if $0 {
-                globalFocusState.focus = nil
-            }
-        }
-        .environmentObject(keyboardState)
-    }
-
-    var defaultBody: some View {
-        VStack {
-            if !networkMonitor.isConnected {
-                waitingForNetwork
-            }
-
-            switch type {
-            case .conversation:
-                ZStack(alignment: .bottomTrailing) {
-                    list
-
-                    if !isScrolledToBottom {
-                        Button {
-                            NotificationCenter.default.post(name: .onScrollToBottom, object: nil)
-                        } label: {
-                            theme.images.scrollToBottom
-                                .frame(width: 40, height: 40)
-                                .circleBackground(theme.colors.friendMessage)
-                        }
-                        .padding(8)
-                    }
-                }
-
-                inputView
-
-            case .comments:
-                inputView
-                list
-                    .ignoresSafeArea()
+                if let builder = betweenListAndInputViewBuilder {
+                    builder()
+                }
+                listWithButton
             }
         }
     }
@@ -280,6 +225,30 @@
     }
 
     @ViewBuilder
+    var listWithButton: some View {
+        switch type {
+        case .conversation:
+            ZStack(alignment: .bottomTrailing) {
+                list
+
+                if !isScrolledToBottom {
+                    Button {
+                        NotificationCenter.default.post(name: .onScrollToBottom, object: nil)
+                    } label: {
+                        theme.images.scrollToBottom
+                            .frame(width: 40, height: 40)
+                            .circleBackground(theme.colors.friendMessage)
+                    }
+                    .padding(8)
+                }
+            }
+
+        case .comments:
+            list
+        }
+    }
+
+    @ViewBuilder
     var list: some View {
         UIList(viewModel: viewModel,
                inputViewModel: inputViewModel,
@@ -287,6 +256,7 @@
                shouldScrollToTop: $shouldScrollToTop, 
                tableContentHeight: $tableContentHeight,
                messageBuilder: messageBuilder,
+               mainHeaderBuilder: mainHeaderBuilder,
                headerBuilder: headerBuilder,
                inputView: inputView,
                type: type,
@@ -393,14 +363,9 @@
             menuButtonsSize: $menuButtonsSize,
             alignment: row.message.user.isCurrentUser ? .right : .left,
             leadingPadding: avatarSize + MessageView.horizontalAvatarPadding * 2,
-<<<<<<< HEAD
             trailingPadding: MessageView.statusViewSize + MessageView.horizontalStatusPadding,
             onAction: menuActionClosure(row.message)) {
-                ChatMessageView(viewModel: viewModel, messageBuilder: messageBuilder, row: row, chatType: type, avatarSize: avatarSize, tapAvatarClosure: nil, messageUseMarkdown: messageUseMarkdown, isDisplayingMessageMenu: true)
-=======
-            trailingPadding: MessageView.statusViewSize + MessageView.horizontalStatusPadding) {
                 ChatMessageView(viewModel: viewModel, messageBuilder: messageBuilder, row: row, chatType: type, avatarSize: avatarSize, tapAvatarClosure: nil, messageUseMarkdown: messageUseMarkdown, isDisplayingMessageMenu: true, showMessageTimeView: showMessageTimeView, messageFont: messageFont)
->>>>>>> db67d1e8
                     .onTapGesture {
                         hideMessageMenu()
                     }
@@ -476,9 +441,19 @@
 
 public extension ChatView {
 
-    func showDateHeaders(_ showDateHeaders: Bool) -> ChatView {
-        var view = self
-        view.showDateHeaders = showDateHeaders
+    func betweenListAndInputViewBuilder<V: View>(_ builder: @escaping ()->V) -> ChatView {
+        var view = self
+        view.betweenListAndInputViewBuilder = {
+            AnyView(builder())
+        }
+        return view
+    }
+
+    func mainHeaderBuilder<V: View>(_ builder: @escaping ()->V) -> ChatView {
+        var view = self
+        view.mainHeaderBuilder = {
+            AnyView(builder())
+        }
         return view
     }
 
@@ -490,24 +465,24 @@
         return view
     }
 
+    func isListAboveInputView(_ isAbove: Bool) -> ChatView {
+        var view = self
+        view.isListAboveInputView = isAbove
+        return view
+    }
+
+    func showDateHeaders(_ showDateHeaders: Bool) -> ChatView {
+        var view = self
+        view.showDateHeaders = showDateHeaders
+        return view
+    }
+
     func isScrollEnabled(_ isScrollEnabled: Bool) -> ChatView {
         var view = self
         view.isScrollEnabled = isScrollEnabled
         return view
     }
 
-    func avatarSize(avatarSize: CGFloat) -> ChatView {
-        var view = self
-        view.avatarSize = avatarSize
-        return view
-    }
-
-    func messageUseMarkdown(messageUseMarkdown: Bool) -> ChatView {
-        var view = self
-        view.messageUseMarkdown = messageUseMarkdown
-        return view
-    }
-
     func showMessageMenuOnLongPress(_ show: Bool) -> ChatView {
         var view = self
         view.showMessageMenuOnLongPress = show
@@ -517,12 +492,6 @@
     func showNetworkConnectionProblem(_ show: Bool) -> ChatView {
         var view = self
         view.showNetworkConnectionProblem = show
-        return view
-    }
-
-    func tapAvatarClosure(_ closure: @escaping TapAvatarClosure) -> ChatView {
-        var view = self
-        view.tapAvatarClosure = closure
         return view
     }
 
@@ -558,9 +527,26 @@
         view.chatTitle = title
         return view.modifier(ChatNavigationModifier(title: title, status: status, cover: cover))
     }
-<<<<<<< HEAD
-}
-=======
+
+    // makes sense only for built-in message view
+
+    func avatarSize(avatarSize: CGFloat) -> ChatView {
+        var view = self
+        view.avatarSize = avatarSize
+        return view
+    }
+
+    func tapAvatarClosure(_ closure: @escaping TapAvatarClosure) -> ChatView {
+        var view = self
+        view.tapAvatarClosure = closure
+        return view
+    }
+
+    func messageUseMarkdown(messageUseMarkdown: Bool) -> ChatView {
+        var view = self
+        view.messageUseMarkdown = messageUseMarkdown
+        return view
+    }
 
     func showMessageTimeView(_ isShow: Bool) -> ChatView {
         var view = self
@@ -574,44 +560,11 @@
         return view
     }
 
+    // makes sense only for built-in input view
+
     func setAvailableInput(_ type: AvailableInputType) -> ChatView {
         var view = self
         view.availablelInput = type
         return view
     }
-}
-
-public extension ChatView where MessageContent == EmptyView {
-
-    init(messages: [Message],
-         didSendMessage: @escaping (DraftMessage) -> Void,
-         inputViewBuilder: @escaping InputViewBuilderClosure) {
-        self.didSendMessage = didSendMessage
-        self.sections = ChatView.mapMessages(messages)
-        self.ids = messages.map { $0.id }
-        self.inputViewBuilder = inputViewBuilder
-    }
-}
-
-public extension ChatView where InputViewContent == EmptyView {
-
-    init(messages: [Message],
-         didSendMessage: @escaping (DraftMessage) -> Void,
-         messageBuilder: @escaping MessageBuilderClosure) {
-        self.didSendMessage = didSendMessage
-        self.sections = ChatView.mapMessages(messages)
-        self.ids = messages.map { $0.id }
-        self.messageBuilder = messageBuilder
-    }
-}
-
-public extension ChatView where MessageContent == EmptyView, InputViewContent == EmptyView {
-
-    init(messages: [Message],
-         didSendMessage: @escaping (DraftMessage) -> Void) {
-        self.didSendMessage = didSendMessage
-        self.sections = ChatView.mapMessages(messages)
-        self.ids = messages.map { $0.id }
-    }
-}
->>>>>>> db67d1e8
+}